package handlers

import (
	"crypto/rand"
	"encoding/hex"
	"encoding/json"
	"fmt"
	"log"
	"net/http"
	"os"   // Added for os.Getenv
	"time" // Added for time.Time

	"github.com/golang-jwt/jwt/v5" // Added for JWT parsing
	"github.com/google/uuid"       // Added for uuid.New().String()
	"github.com/gorilla/mux"       // gorilla/muxをインポート
	"github.com/gorilla/websocket" // WebSocketライブラリ

	"github.com/progate-hackathon-strawberry-flavor/GITRIS-backend/internal/database"
	"github.com/progate-hackathon-strawberry-flavor/GITRIS-backend/internal/services/tetris" // SessionManager をインポート
)

// upgrader はHTTP接続をWebSocketプロトコルにアップグレードするための設定です。
// CheckOrigin はクロスオリジンリクエストを許可するかどうかを制御します。
// 開発中は true で良いですが、本番環境では適切な Origin チェックを行うべきです。
var upgrader = websocket.Upgrader{
	ReadBufferSize:  4096,  // 読み取りバッファを4KBに増加
	WriteBufferSize: 4096,  // 書き込みバッファを4KBに増加
	CheckOrigin: func(r *http.Request) bool {
		// すべてのOriginからの接続を許可 (開発用)
		// 本番環境では、フロントエンドのドメインなどを厳密にチェックしてください。
		// 例: return r.Header.Get("Origin") == "https://yourfrontend.com"
		return true
	},
}

// GameHandler はゲーム関連のHTTPリクエスト（部屋作成、参加、WebSocket接続）を処理します。
type GameHandler struct {
	sessionManager *tetris.SessionManager // ゲームセッションの管理サービス
	dbService      *database.DatabaseService // データベースサービス
}

// NewGameHandler は新しい GameHandler インスタンスを作成します。
//
// Parameters:
//   sm : セッションマネージャーへのポインタ
//   db : データベースサービスへのポインタ
// Returns:
//   *GameHandler: 新しく作成された GameHandler のポインタ
func NewGameHandler(sm *tetris.SessionManager, db *database.DatabaseService) *GameHandler {
	return &GameHandler{
		sessionManager: sm,
		dbService:      db,
	}
}

// ExtractUserIDFromContext はリクエストのコンテキストからユーザーIDを抽出します。
func ExtractUserIDFromContext(r *http.Request) (string, error) {
	userID, ok := GetUserIDFromContext(r.Context())
	if !ok {
		return "", fmt.Errorf("ユーザーIDがコンテキストに見つかりません")
	}
	return userID, nil
}

// WriteErrorResponse はエラーレスポンスをJSON形式で書き込みます。
func WriteErrorResponse(w http.ResponseWriter, statusCode int, message string) {
	w.Header().Set("Content-Type", "application/json")
	w.WriteHeader(statusCode)
	json.NewEncoder(w).Encode(map[string]string{"error": message})
}

// WriteJSONResponse はJSONレスポンスを書き込みます。
func WriteJSONResponse(w http.ResponseWriter, statusCode int, data interface{}) {
	w.Header().Set("Content-Type", "application/json")
	w.WriteHeader(statusCode)
	json.NewEncoder(w).Encode(data)
}

// GetRoomStatus は特定の合言葉のセッションの現在の状態を返すハンドラーです。（デバッグやセッション一覧表示用）
func (h *GameHandler) GetRoomStatus(w http.ResponseWriter, r *http.Request) {
	vars := mux.Vars(r)
	passcode := vars["passcode"] // 合言葉をURLパラメータから取得
	if passcode == "" {
		WriteErrorResponse(w, http.StatusBadRequest, "合言葉が必要です")
		return
	}

	session, ok := h.sessionManager.GetGameSession(passcode)
	if !ok {
		WriteErrorResponse(w, http.StatusNotFound, "指定された合言葉のセッションは見つかりませんでした")
		return
	}

	WriteJSONResponse(w, http.StatusOK, session)
}

// HandleWebSocketConnection はHTTP接続をWebSocketプロトコルにアップグレードし、
// その後、WebSocketメッセージの送受信をセッションマネージャーに引き渡します。
// このエンドポイントには合言葉が含まれます。
func (h *GameHandler) HandleWebSocketConnection(w http.ResponseWriter, r *http.Request) {
	log.Printf("[GameHandler] WebSocket connection attempt for path: %s", r.URL.Path)
	
	vars := mux.Vars(r)
	log.Printf("[GameHandler] mux.Vars result: %+v", vars)
	passcode := vars["passcode"] // 合言葉をURLパラメータから取得
	log.Printf("[GameHandler] Extracted passcode: '%s'", passcode)
	
	if passcode == "" {
		log.Printf("[GameHandler] Missing passcode in WebSocket connection")
		WriteErrorResponse(w, http.StatusBadRequest, "WebSocket接続には合言葉が必要です")
		return
	}

	// 合言葉のセッションが存在するかどうかを確認
	session, exists := h.sessionManager.GetGameSession(passcode)
	if !exists {
		log.Printf("[GameHandler] Passcode %s does not exist", passcode)
		WriteErrorResponse(w, http.StatusNotFound, "指定された合言葉のセッションは存在しません")
		return
	}
	log.Printf("[GameHandler] Passcode %s exists, status: %s", passcode, session.Status)

	log.Printf("[GameHandler] Attempting to upgrade connection for passcode: %s", passcode)

	// HTTP接続をWebSocket接続にアップグレード
	conn, err := upgrader.Upgrade(w, r, nil)
	if err != nil {
		log.Printf("[GameHandler] Failed to upgrade to websocket for passcode %s: %v", passcode, err)
		return // アップグレード失敗時はエラーログのみ
	}
	// defer conn.Close() // ここでは閉じない。SessionManagerが管理するため。

	log.Printf("[GameHandler] WebSocket upgraded successfully for passcode %s.", passcode)

	// 認証メッセージを待つ
	conn.SetReadDeadline(time.Now().Add(10 * time.Second)) // 10秒のタイムアウト
	log.Printf("[GameHandler] Waiting for auth message from client...")
	
	var userID string
	authReceived := false
	
	// 認証メッセージを待つ
	for !authReceived {
		_, message, err := conn.ReadMessage()
		if err != nil {
			log.Printf("[GameHandler] Failed to read auth message: %v", err)
			conn.Close()
			return
		}
		
		log.Printf("[GameHandler] Received message: %s", string(message))
		
		var authMsg struct {
			Type   string `json:"type"`
			Token  string `json:"token"`
			UserID string `json:"user_id"`
		}
		
		if err := json.Unmarshal(message, &authMsg); err != nil {
			log.Printf("[GameHandler] Failed to parse auth message: %v", err)
			conn.Close()
			return
		}
		
		log.Printf("[GameHandler] Parsed auth message - Type: %s, Token length: %d", authMsg.Type, len(authMsg.Token))
		
		if authMsg.Type == "auth" {
<<<<<<< HEAD
			// JWTトークンの検証（auth_middleware.goと同じロジック）
			// 環境変数でBYPASS_AUTHが有効な場合、またはトークンがBYPASS_AUTHの場合
			if os.Getenv("BYPASS_AUTH") == "true" || authMsg.Token == "BYPASS_AUTH" {
				// BYPASS_AUTHモードでは、未接続のプレイヤーIDを使用
				session, sessionExists := h.sessionManager.GetGameSession(passcode)
				if sessionExists {
					// 各プレイヤーの接続状態をチェック
					player1Connected := false
					player2Connected := false
					
					if session.Player1 != nil {
						player1Connected = h.sessionManager.IsUserConnected(session.Player1.UserID)
					}
					if session.Player2 != nil {
						player2Connected = h.sessionManager.IsUserConnected(session.Player2.UserID)
					}
					
					log.Printf("[GameHandler] Connection status - Player1: %v, Player2: %v", player1Connected, player2Connected)
					
					// 未接続のプレイヤーIDを優先的に使用
					if session.Player1 != nil && !player1Connected {
						userID = session.Player1.UserID
						log.Printf("[GameHandler] Using Player1 ID (not connected): %s", userID)
					} else if session.Player2 != nil && !player2Connected {
						userID = session.Player2.UserID
						log.Printf("[GameHandler] Using Player2 ID (not connected): %s", userID)
					} else if session.Player1 != nil {
						// 両方とも接続済みの場合、Player1のIDを使用（複数接続許可のため）
						userID = session.Player1.UserID
						log.Printf("[GameHandler] Using Player1 ID for additional connection: %s", userID)
					} else {
						// プレイヤーが存在しない場合、新しいUUIDを生成
						userID = uuid.New().String()
						log.Printf("[GameHandler] No players in session, generated test user ID: %s", userID)
					}
				} else {
					// セッションが存在しない場合、新しいUUIDを生成
					userID = uuid.New().String()
					log.Printf("[GameHandler] No session found, generated test user ID: %s", userID)
				}
=======
			// 環境変数で認証バイパスが有効な場合
			if os.Getenv("BYPASS_AUTH") == "true" {
				// クライアントが指定したUserIDを使用（指定がない場合は生成）
				if authMsg.UserID != "" {
					userID = authMsg.UserID
					log.Printf("[GameHandler] BYPASS_AUTH=true: Using client-specified UserID: %s", userID)
				} else {
					// テスト用のユニークなUserIDを生成（タイムスタンプ + ランダム）
					randBytes := make([]byte, 4)
					rand.Read(randBytes)
					userID = fmt.Sprintf("test-user-%d-%s", time.Now().Unix(), hex.EncodeToString(randBytes))
					log.Printf("[GameHandler] BYPASS_AUTH=true: Generated unique test user: %s", userID)
				}
			} else if authMsg.Token == "" || authMsg.Token == "BYPASS_AUTH" {
				// 認証バイパスが無効で、トークンが空または無効
				log.Printf("[GameHandler] No valid token provided and BYPASS_AUTH disabled")
				conn.WriteJSON(map[string]string{"error": "Authentication required"})
				conn.Close()
				return
>>>>>>> 5997c60c
			} else {
				// JWT Secretを取得
				jwtSecret := os.Getenv("SUPABASE_JWT_SECRET")
				if jwtSecret == "" {
					log.Println("Error: SUPABASE_JWT_SECRET environment variable is not set.")
					conn.WriteJSON(map[string]string{"error": "Server configuration error: JWT secret missing"})
					conn.Close()
					return
				}

				// Bearerプレフィックスを除去
				tokenString := authMsg.Token
				if len(tokenString) > 7 && tokenString[0:7] == "Bearer " {
					tokenString = tokenString[7:]
				}

				// JWTの検証とパース
				parsedToken, err := jwt.Parse(tokenString, func(token *jwt.Token) (interface{}, error) {
					// アルゴリズムがHMACであることを確認
					if _, ok := token.Method.(*jwt.SigningMethodHMAC); !ok {
						log.Printf("WebSocket Auth Error: Unexpected signing method: %v", token.Header["alg"])
						return nil, fmt.Errorf("unexpected signing method: %v", token.Header["alg"])
					}
					return []byte(jwtSecret), nil
				})

				if err != nil {
					log.Printf("WebSocket Auth Error: JWT parse error: %v", err)
					conn.WriteJSON(map[string]string{"error": "Invalid token"})
					conn.Close()
					return
				}

				if !parsedToken.Valid {
					log.Printf("WebSocket Auth Error: Invalid token")
					conn.WriteJSON(map[string]string{"error": "Invalid token"})
					conn.Close()
					return
				}

				// トークンのクレームを取得
				claims, ok := parsedToken.Claims.(jwt.MapClaims)
				if !ok {
					log.Printf("WebSocket Auth Error: Invalid token claims")
					conn.WriteJSON(map[string]string{"error": "Invalid token claims"})
					conn.Close()
					return
				}

				// SupabaseのJWTは通常、ユーザーIDを 'sub' (Subject) クレームにUUIDとして格納します。
				userID, ok = claims["sub"].(string)
				if !ok {
					log.Printf("WebSocket Auth Error: JWT claims missing 'sub' (userID) or wrong type: %v", claims["sub"])
					conn.WriteJSON(map[string]string{"error": "Invalid token: missing user ID"})
					conn.Close()
					return
				}
				
				log.Printf("[GameHandler] Successfully authenticated user via JWT: %s", userID)
			}
			
			authReceived = true
			// 認証成功レスポンスを送信
			log.Printf("[GameHandler] Sending auth success response to client")
			conn.WriteJSON(map[string]string{"type": "auth_success", "message": "Authentication successful"})
		} else {
			log.Printf("[GameHandler] Unexpected message type: %s", authMsg.Type)
			conn.WriteJSON(map[string]string{"error": "Expected auth message"})
			conn.Close()
			return
		}
	}

	// タイムアウトを解除
	conn.SetReadDeadline(time.Time{})
	log.Printf("[GameHandler] Auth completed, registering client %s to passcode %s", userID, passcode)

	// SessionManager に新しいWebSocket接続を登録
	err = h.sessionManager.RegisterClient(passcode, userID, conn)
	if err != nil {
		log.Printf("[GameHandler] Failed to register client %s to passcode %s: %v", userID, passcode, err)
		conn.Close() // 登録失敗時はコネクションを閉じる
		return
	}

	log.Printf("[GameHandler] Successfully registered client %s to passcode %s", userID, passcode)
	
	// ゲーム開始条件のチェックはSessionManager.Register内で自動実行されるため、ここでは不要
	log.Printf("[GameHandler] Client registration completed for passcode %s", passcode)

	// RegisterClient内で readPump と writePump ゴルーチンが開始されるため、
	// ここではそれ以上の処理は不要です。ハンドラーは単にコネクションを引き渡すだけです。
	// コネクションが閉じられるまで、このハンドラーは「ぶら下がる」ことになります。
}

// JoinRoomByPasscode は合言葉を使ってルームに参加するHTTPハンドラーです。
// URLパラメータから合言葉を、リクエストボディからデッキIDを取得し、
// セッションマネージャーに合言葉でのマッチングを依頼します。
func (h *GameHandler) JoinRoomByPasscode(w http.ResponseWriter, r *http.Request) {
	log.Printf("[GameHandler] JoinRoomByPasscode called")
	
	// ユーザー認証情報をコンテキストから取得する
	userID, err := ExtractUserIDFromContext(r)
	if err != nil {
		log.Printf("[GameHandler] Failed to extract user ID for passcode join: %v", err)
		WriteErrorResponse(w, http.StatusUnauthorized, "認証情報が必要です")
		return
	}
	log.Printf("[GameHandler] User ID extracted for passcode join: %s", userID)

	vars := mux.Vars(r)
	passcode := vars["passcode"] // 合言葉をURLパラメータから取得
	if passcode == "" {
		log.Printf("[GameHandler] Missing passcode in join request")
		WriteErrorResponse(w, http.StatusBadRequest, "合言葉が必要です")
		return
	}
	log.Printf("[GameHandler] Passcode for join: %s", passcode)

	// リクエストボディからプレイヤーのデッキIDを取得
	var req struct {
		DeckID string `json:"deck_id"`
	}
	if err := json.NewDecoder(r.Body).Decode(&req); err != nil {
		log.Printf("[GameHandler] Failed to parse passcode join request body: %v", err)
		WriteErrorResponse(w, http.StatusBadRequest, "リクエストボディの解析に失敗しました")
		return
	}
	if req.DeckID == "" {
		log.Printf("[GameHandler] Missing deck_id in passcode join request")
		WriteErrorResponse(w, http.StatusBadRequest, "デッキIDが必要です")
		return
	}
	log.Printf("[GameHandler] Request parsed for passcode join, deck_id: %s", req.DeckID)

	log.Printf("[GameHandler] Calling sessionManager.JoinRoomByPasscode for user %s, passcode %s, deck %s", userID, passcode, req.DeckID)
	
	// セッションマネージャーに合言葉でのマッチングを依頼
	sessionID, isNewSession, err := h.sessionManager.JoinRoomByPasscode(passcode, userID, req.DeckID)
	if err != nil {
		log.Printf("[GameHandler] User %s failed to join passcode %s: %v", userID, passcode, err)
		WriteErrorResponse(w, http.StatusInternalServerError, fmt.Sprintf("合言葉でのマッチングに失敗しました: %v", err))
		return
	}

	var message string
	if isNewSession {
		message = fmt.Sprintf("合言葉「%s」でルームを作成しました。相手の参加をお待ちください。", passcode)
		log.Printf("[GameHandler] User %s created new session with passcode %s", userID, passcode)
	} else {
		message = fmt.Sprintf("合言葉「%s」のルームに参加しました。", passcode)
		log.Printf("[GameHandler] User %s joined existing session with passcode %s", userID, passcode)
	}

	log.Printf("[GameHandler] User %s successfully matched with passcode %s (session: %s)", userID, passcode, sessionID)
	WriteJSONResponse(w, http.StatusOK, map[string]interface{}{
		"success":        true,
		"message":        message,
		"session_id":     sessionID,
		"is_new_session": isNewSession,
		"user_id":        userID, // UserIDをレスポンスに含める
	})
}

// DeleteSession は指定された合言葉のセッションを削除するハンドラーです。
func (h *GameHandler) DeleteSession(w http.ResponseWriter, r *http.Request) {
	log.Printf("[GameHandler] DeleteSession called")
	
	vars := mux.Vars(r)
	passcode := vars["passcode"] // 合言葉をURLパラメータから取得
	if passcode == "" {
		WriteErrorResponse(w, http.StatusBadRequest, "合言葉が必要です")
		return
	}
	log.Printf("[GameHandler] Deleting session with passcode: %s", passcode)

	// セッションの存在を確認
	_, exists := h.sessionManager.GetGameSession(passcode)
	if !exists {
		WriteErrorResponse(w, http.StatusNotFound, "指定された合言葉のセッションは見つかりませんでした")
		return
	}

	// セッションを削除
	err := h.sessionManager.DeleteSession(passcode)
	if err != nil {
		log.Printf("[GameHandler] Failed to delete session %s: %v", passcode, err)
		WriteErrorResponse(w, http.StatusInternalServerError, fmt.Sprintf("セッションの削除に失敗しました: %v", err))
		return
	}

	log.Printf("[GameHandler] Successfully deleted session: %s", passcode)
	WriteJSONResponse(w, http.StatusOK, map[string]interface{}{
		"success": true,
		"message": fmt.Sprintf("セッション「%s」を削除しました", passcode),
	})
}

<|MERGE_RESOLUTION|>--- conflicted
+++ resolved
@@ -165,7 +165,6 @@
 		log.Printf("[GameHandler] Parsed auth message - Type: %s, Token length: %d", authMsg.Type, len(authMsg.Token))
 		
 		if authMsg.Type == "auth" {
-<<<<<<< HEAD
 			// JWTトークンの検証（auth_middleware.goと同じロジック）
 			// 環境変数でBYPASS_AUTHが有効な場合、またはトークンがBYPASS_AUTHの場合
 			if os.Getenv("BYPASS_AUTH") == "true" || authMsg.Token == "BYPASS_AUTH" {
@@ -206,27 +205,7 @@
 					userID = uuid.New().String()
 					log.Printf("[GameHandler] No session found, generated test user ID: %s", userID)
 				}
-=======
-			// 環境変数で認証バイパスが有効な場合
-			if os.Getenv("BYPASS_AUTH") == "true" {
-				// クライアントが指定したUserIDを使用（指定がない場合は生成）
-				if authMsg.UserID != "" {
-					userID = authMsg.UserID
-					log.Printf("[GameHandler] BYPASS_AUTH=true: Using client-specified UserID: %s", userID)
-				} else {
-					// テスト用のユニークなUserIDを生成（タイムスタンプ + ランダム）
-					randBytes := make([]byte, 4)
-					rand.Read(randBytes)
-					userID = fmt.Sprintf("test-user-%d-%s", time.Now().Unix(), hex.EncodeToString(randBytes))
-					log.Printf("[GameHandler] BYPASS_AUTH=true: Generated unique test user: %s", userID)
-				}
-			} else if authMsg.Token == "" || authMsg.Token == "BYPASS_AUTH" {
-				// 認証バイパスが無効で、トークンが空または無効
-				log.Printf("[GameHandler] No valid token provided and BYPASS_AUTH disabled")
-				conn.WriteJSON(map[string]string{"error": "Authentication required"})
-				conn.Close()
-				return
->>>>>>> 5997c60c
+
 			} else {
 				// JWT Secretを取得
 				jwtSecret := os.Getenv("SUPABASE_JWT_SECRET")
