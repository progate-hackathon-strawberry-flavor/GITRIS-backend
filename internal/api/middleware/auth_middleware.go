--- conflicted
+++ resolved
@@ -33,7 +33,6 @@
 // AuthMiddleware is a middleware function that checks for a valid JWT token.
 func AuthMiddleware(next http.Handler) http.Handler {
 	return http.HandlerFunc(func(w http.ResponseWriter, r *http.Request) {
-<<<<<<< HEAD
 		// テスト用: 環境変数で認証をバイパス可能にする
 		if os.Getenv("BYPASS_AUTH") == "true" {
 			// テスト用のランダムなユーザーIDを生成（毎回異なるユーザーとして扱う）
@@ -43,21 +42,7 @@
 			next.ServeHTTP(w, r.WithContext(ctx))
 			return
 		}
-=======
-			// テスト用: 環境変数で認証をバイパス可能にする
-	if os.Getenv("BYPASS_AUTH") == "true" {
-		// テスト用のユニークなUserIDを生成（リクエストの詳細情報を含む）
-		randBytes := make([]byte, 4)
-		rand.Read(randBytes)
-		requestInfo := fmt.Sprintf("%s-%s", r.Method, r.URL.Path)
-		testUserID := fmt.Sprintf("test-user-%d-%s", time.Now().UnixNano(), hex.EncodeToString(randBytes))
-		log.Printf("AuthMiddleware: Generated unique test user: %s for %s", testUserID, requestInfo)
-		
-		ctx := context.WithValue(r.Context(), UserIDKey{}, testUserID)
-		next.ServeHTTP(w, r.WithContext(ctx))
-		return
-	}
->>>>>>> 5997c60c
+
 
 		// 1. authorizationヘッダーからJWTを取得
 		authHeader := r.Header.Get("Authorization")
